--- conflicted
+++ resolved
@@ -11,13 +11,11 @@
 const PORT = process.env.PORT || 3000;
 
 // Middleware
-<<<<<<< HEAD
 app.use(session({
   secret: process.env.SESSION_SECRET,
   resave: false,
   saveUninitialized: true,
   cookie: { secure: process.env.NODE_ENV === 'production' }, // true if using HTTPS in prod
-=======
 app.use(cors());
 app.use(bodyParser.json());
 app.use(session({
@@ -25,7 +23,6 @@
   resave: false,
   saveUninitialized: true,
   cookie: { secure: false }, // Set to true if using HTTPS in production
->>>>>>> ae57f3e6
 }));
 
 // Initialize SendGrid
@@ -48,28 +45,23 @@
     return res.status(400).json({ error: 'All fields are required.' });
   }
 
-<<<<<<< HEAD
   // Check if email already exists in the database
   const exists = db.prepare('SELECT 1 FROM waitlist WHERE LOWER(email) = LOWER(?)').get(email);
-=======
   // Check if email is already on the waitlist
   const exists = waitlist.find(item => item.email.toLowerCase() === email.toLowerCase());
->>>>>>> ae57f3e6
   if (exists) {
     return res.status(400).json({ error: 'Email already on waitlist.' });
   }
 
-<<<<<<< HEAD
   // Prepare email notification
   const msg = {
     to: process.env.NOTIFY_EMAIL,
     from: process.env.VERIFIED_SENDER,
-=======
+
   // Prepare email message
   const msg = {
     to: process.env.NOTIFY_EMAIL,
     from: process.env.VERIFIED_SENDER, // Must be a verified sender in SendGrid
->>>>>>> ae57f3e6
     subject: 'New Waitlist Signup',
     text: `New waitlist signup:\n\nName: ${name}\nEmail: ${email}\nReason: ${reason}`,
     html: `<p>New waitlist signup:</p>
@@ -82,7 +74,6 @@
 
   try {
     await sgMail.send(msg);
-<<<<<<< HEAD
 
     // Save to database after successful email
     db.prepare('INSERT INTO waitlist (name, email, reason, joinedAt) VALUES (?, ?, ?, ?)').run(
@@ -92,14 +83,11 @@
       new Date().toISOString()
     );
 
-=======
     waitlist.push({ name, email, reason, joinedAt: new Date() });
->>>>>>> ae57f3e6
     res.status(200).json({ success: true, message: 'Signup successful and email sent!' });
   } catch (error) {
     console.error('SendGrid Error:', error.response ? error.response.body : error.message);
     res.status(500).json({ success: false, message: 'Signup failed: could not send email.' });
-<<<<<<< HEAD
   }
 });
 
@@ -117,24 +105,6 @@
   }
 });
 
-=======
-  }
-});
-
-// Pretend signin (just for example)
-app.post('/signin', (req, res) => {
-  const { email, password } = req.body;
-  console.log(`Login attempt: ${email}`);
-
-  if (email && password) {
-    req.session.user = { email };
-    return res.status(200).json({ message: 'Login successful' });
-  } else {
-    return res.status(401).json({ message: 'Invalid credentials' });
-  }
-});
-
->>>>>>> ae57f3e6
 // Protected dashboard route
 app.get('/dashboard-data', (req, res) => {
   if (!req.session.user) {
