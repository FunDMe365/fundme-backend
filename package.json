{
  "name": "fundme-backend",
  "version": "1.0.0",
  "description": "",
  "main": "index.js",
  "scripts": {
    "test": "echo \"Error: no test specified\" && exit 1",
    "start": "node server.js"
  },
  "keywords": [],
  "author": "",
  "license": "ISC",
  "dependencies": {
<<<<<<< HEAD
  "dependencies": {
  "express-session": "^1.17.3",
=======
    "@sendgrid/mail": "^8.1.5",
>>>>>>> bb5d0d60
    "body-parser": "^2.2.0",
    "cors": "^2.8.5",
    "dotenv": "^17.2.1",
    "express": "^5.1.0",
<<<<<<< HEAD

=======
    "express-session": "^1.17.3",
>>>>>>> bb5d0d60
    "googleapis": "^154.1.0",
    "nodemailer": "^7.0.5"
  },
  "repository": {
    "type": "git",
    "url": "git+https://github.com/FunDMe365/fundme-backend.git"
  },
  "bugs": {
    "url": "https://github.com/FunDMe365/fundme-backend/issues"
  },
  "homepage": "https://github.com/FunDMe365/fundme-backend#readme"
}<|MERGE_RESOLUTION|>--- conflicted
+++ resolved
@@ -11,21 +11,15 @@
   "author": "",
   "license": "ISC",
   "dependencies": {
-<<<<<<< HEAD
   "dependencies": {
   "express-session": "^1.17.3",
-=======
     "@sendgrid/mail": "^8.1.5",
->>>>>>> bb5d0d60
     "body-parser": "^2.2.0",
     "cors": "^2.8.5",
     "dotenv": "^17.2.1",
     "express": "^5.1.0",
-<<<<<<< HEAD
 
-=======
     "express-session": "^1.17.3",
->>>>>>> bb5d0d60
     "googleapis": "^154.1.0",
     "nodemailer": "^7.0.5"
   },
